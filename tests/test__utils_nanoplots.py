<<<<<<< HEAD
from typing import Any, Union

=======
from decimal import Decimal
import pytest
>>>>>>> b4f5ad92
import numpy as np
import pytest
from great_tables._utils_nanoplots import (
    _flatten_list,
    _format_number_compactly,
    _generate_nanoplot,
    _generate_ref_line_from_keyword,
    _get_extreme_value,
    _gt_first,
    _gt_last,
    _gt_max,
    _gt_mean,
    _gt_median,
    _gt_min,
    _gt_q1,
    _gt_q3,
<<<<<<< HEAD
    _gt_quantile,
    _is_integerlike,
    _normalize_option_list,
    _normalize_to_dict,
    _normalize_vals,
    _val_is_numeric,
    _val_is_str,
    calc_ref_value,
=======
    _flatten_list,
    _get_extreme_value,
    _generate_ref_line_from_keyword,
    _generate_nanoplot,
    _is_intlike,
    _get_n_intlike,
    _remove_exponent,
>>>>>>> b4f5ad92
)

Y_VALS: list[Union[int, float]] = [-5.3, 6.3, -2.3, 0, 2.3, 6.7, 14.2, 0, 2.3, 13.3]
X_VALS: list[Union[int, float]] = [1.2, 3.4, 4.2, 5.0, 5.8, 6.7, 8.3, 10.2, 10.9, 12.2]

CASES: list[dict[str, Any]] = [
    dict(y_vals=Y_VALS),
    dict(y_vals=Y_VALS, y_ref_line=0),
    dict(y_vals=Y_VALS, y_ref_line="mean"),
    dict(y_vals=Y_VALS, y_ref_area=[0.1, 5.3]),
    # could test that its output is equiv to above
    dict(y_vals=Y_VALS, y_ref_area=[5.3, 0.1]),
    dict(y_vals=Y_VALS, y_ref_area=["min", "median"]),
    # could test that its output is equiv to above
    dict(y_vals=Y_VALS, y_ref_area=["median", "min"]),
    dict(y_vals=Y_VALS, y_ref_area=["median", 0]),
    dict(y_vals=Y_VALS, y_ref_area=[0, "median"]),
    dict(y_vals=Y_VALS, y_ref_line=0, y_ref_area=[2.3, "max"]),
    dict(y_vals=Y_VALS, plot_type="bar"),
    dict(y_vals=Y_VALS, y_ref_line=0, plot_type="bar"),
    dict(y_vals=Y_VALS, y_ref_line="mean", plot_type="bar"),
    dict(y_vals=Y_VALS, y_ref_area=[0.1, 5.3], plot_type="bar"),
    dict(y_vals=Y_VALS, y_ref_area=["min", "median"], plot_type="bar"),
    dict(y_vals=Y_VALS, y_ref_area=["median", 0], plot_type="bar"),
    dict(y_vals=Y_VALS, y_ref_area=[1.2, "max"], plot_type="bar"),
    dict(y_vals=Y_VALS, y_ref_line=0, y_ref_area=[2.3, "max"], plot_type="bar"),
    dict(y_vals=Y_VALS[0], all_single_y_vals=Y_VALS),
    dict(y_vals=3432, all_single_y_vals=Y_VALS),
    dict(y_vals=Y_VALS[0], all_single_y_vals=Y_VALS, plot_type="bar"),
    # below is impossible in fmt_nanoplot, but is possible inside _generate_nanoplot
    dict(y_vals=3432, all_single_y_vals=Y_VALS, plot_type="bar"),
    dict(y_vals=Y_VALS, x_vals=X_VALS),
    dict(y_vals=Y_VALS, x_vals=[]),
]


def test_val_is_numeric():
    # Test case 1: Numeric values
    assert _val_is_numeric(1)
    assert _val_is_numeric(1.0)

    # Test case 2: Non-numeric values
    assert not _val_is_numeric("a")


@pytest.mark.xfail
def test_val_is_numeric_fails_list_input():
    with pytest.raises(ValueError):
        _val_is_numeric([1, 2, 3])


def test_val_is_str():
    # Test case 1: String values
    assert _val_is_str("a")

    # Test case 2: Non-string values
    assert not _val_is_str(1)


@pytest.mark.xfail
def test_val_is_str_fails_list_input():
    with pytest.raises(ValueError):
        _val_is_str(["a", "b", "c"])


# TODO: add tests for _val_is_missing()


def test_is_integerlike():
    # Test case 1: Integer-like values
    assert _is_integerlike([1])
    assert _is_integerlike([-1])
    assert _is_integerlike([0])
    # assert _is_integerlike([1.0, 2.0, 3.0, 6.0]) # TODO: this should pass
    # assert _is_integerlike([-1.0]) # TODO: this should pass
    # assert _is_integerlike([2e15]) # TODO: this should pass
    # assert _is_integerlike([3.2343e15]) # TODO: this should pass
    assert _is_integerlike([0, 79])
    assert _is_integerlike([-234234, 0, 2343, 6342379])

    # Test case 2: Non-integer-like values
    assert not _is_integerlike([1.1])
    assert not _is_integerlike([1e-5])
    assert not _is_integerlike([-3, 4, 5.4])
    assert not _is_integerlike([])


# TODO: add tests for _any_na_in_list()

# TODO: add tests for _check_any_na_in_list()

# TODO: add tests for _remove_na_from_list()


def test_normalize_option_list():

    # Test case 1: Normalization with five values
    x = [1, 2, 3, 4, 5]
    expected_output = [1, 2, 3, 4, 5]
    assert _normalize_option_list(x, num_y_vals=5) == expected_output

    # Test case 2: Normalization with missing values
    x = [1, np.nan, 3, 4, np.nan]
    expected_output = [1, np.nan, 3, 4, np.nan]
    assert _normalize_option_list(x, num_y_vals=5) == expected_output

    # Test case 3: Normalization with all missing values
    x = [np.nan, np.nan, np.nan]
    expected_output = [np.nan, np.nan, np.nan]
    assert _normalize_option_list(x, num_y_vals=3) == expected_output

    # Test case 4: Normalization of single value in list
    x = [1]
    expected_output = [1, 1, 1, 1, 1]
    assert _normalize_option_list(x, num_y_vals=5) == expected_output

    # Test case 5: Normalization of single value (not in list)
    x = 1
    expected_output = [1, 1, 1, 1, 1]
    assert _normalize_option_list(x, num_y_vals=5) == expected_output


@pytest.mark.parametrize(
    "vals,dst",
    [
        ([1, 2, 3, 4], [0.0, 0.3333333333333333, 0.6666666666666666, 1.0]),
        ([1.2, 2.1, 3.4, 4.3], [0.0, 0.29032258064516137, 0.7096774193548389, 1.0]),
        (
            [-4, -4.5, -2, 0, 1, 2, 3, 4],
            [
                0.058823529411764705,
                0.0,
                0.29411764705882354,
                0.5294117647058824,
                0.6470588235294118,
                0.7647058823529411,
                0.8823529411764706,
                1.0,
            ],
        ),
        ([-5.3, -2.3, -23.2, 0], [0.771551724137931, 0.9008620689655172, 0.0, 1.0]),
    ],
)
def test_normalize_vals(
    vals: Union[list[Union[int, float]], list[int], list[float]], dst: list[Union[int, float]]
):
    res = _normalize_vals(vals)
    assert res == dst


def test_normalize_to_dict():
    # Test case 1: Normalization with no missing values
    assert _normalize_to_dict(a=3.5, b=-0.3) == {"a": [1.0], "b": [0.0]}

    # Test case 2: Normalization with missing values
    assert _normalize_to_dict(a=3.5, b=np.nan, c=4.0) == {"a": [0.0], "b": [np.nan], "c": [1.0]}

    # Test case 3: Normalization with negative values
    assert _normalize_to_dict(a=3.5, b=np.nan, c=4.0, werwdf=-5) == {
        "a": [0.9444444444444444],
        "b": [np.nan],
        "c": [1.0],
        "werwdf": [0.0],
    }

    # Test case 4: Normalization with non-unique values
    res = _normalize_to_dict(a=5, b=5, c=5)

    # Get values from res into a list and sort them
    res = sorted(list(res.values()))

    assert res[0][0] == 0.0
    assert res[1][0] > 0.0 and res[1][0] < 1.0
    assert res[2][0] == 1.0


@pytest.mark.parametrize(
    "name,dst",
    [
        ("min", 1),
        ("max", 4),
        ("median", 2.5),
        ("mean", 2.5),
    ],
)
def test_calc_ref_value(name: str, dst: float):
    res = calc_ref_value(name, [3, 1, 4, 2])
    assert res == dst


@pytest.mark.parametrize(
    "num,dst",
    [
        (1e-23, "1.0E−23"),
        (1.2363423e-23, "1.2E−23"),
        (1.9001e-20, "1.9E−20"),
        (1.243234e-10, "1.2E−10"),
        (0.002345322, "2.3E−30"),
        (0.074234, "0.074"),
        (0.32923, "0.33"),
        (0.3, "0.30"),
        (0.1, "0.10"),
        (0.99, "0.99"),
        (0.999999991, "1.0"),
        (0, "0"),
        (0.0000, "0"),
        (1, "1.00"),
        (1.2, "1.20"),
        (23.34, "23.3"),
        (999.823, "1,000"),
        (1002.62, "1.00K"),
        (56256.99345, "56.3K"),
        (262456.632, "262K"),
        (838238.123, "838K"),
        (9237442.4, "9.24M"),
        (23425521.8, "23.4M"),
        (682378385.0, "682M"),
        (7453473217.4, "7.45B"),
        (890236897525, "890B"),
        (3324986945826, "3.32T"),
        (367353689054245, "367T"),
        (8923749826567834, "8.9E15"),
        (90872346782346451237345, "9.1E22"),
        (-1.243234e-10, "−1.2E−10"),
        (-93456734587347958, "−9.3E16"),
    ],
)
def test_format_number_compactly_basic(num: float, dst: str):
    res = _format_number_compactly(val=num)
    assert res == dst


@pytest.mark.parametrize(
    "num,dst",
    [
        (1e-23, "1.0E−23"),
        (1.2363423e-23, "1.2E−23"),
        (1.9001e-20, "1.9E−20"),
        (1.243234e-10, "1.2E−10"),
        (0.002345322, "2.3E−30"),
        (0.074234, "0"),
        (0.32923, "0"),
        (0.3, "0"),
        (0.1, "0"),
        (0.99, "1"),
        (0.999999991, "1"),
        (0, "0"),
        (0.0000, "0"),
        (1, "1"),
        (1.2, "1"),
        (23.34, "23"),
        (999.823, "1,000"),
        (1002.62, "1.00K"),
        (56256.99345, "56.3K"),
        (262456.632, "262K"),
        (838238.123, "838K"),
        (9237442.4, "9.24M"),
        (23425521.8, "23.4M"),
        (682378385.0, "682M"),
        (7453473217.4, "7.45B"),
        (890236897525, "890B"),
        (3324986945826, "3.32T"),
        (367353689054245, "367T"),
        (8923749826567834, "8.9E15"),
        (90872346782346451237345, "9.1E22"),
        (-1.243234e-10, "−1.2E−10"),
        (-93456734587347958, "−9.3E16"),
    ],
)
def test_format_number_compactly_integer(num: float, dst: str):
    res = _format_number_compactly(val=num, as_integer=True)
    assert res == dst


@pytest.mark.parametrize(
    "num,currency,dst",
    [
        (1.243234e-10, "USD", "$0.00"),
        (0.002345322, "USD", "$0.00"),
        (0.074234, "USD", "$0.07"),
        (0.32923, "USD", "$0.33"),
        (0.3, "USD", "$0.30"),
        (0.1, "USD", "$0.10"),
        (0.99, "USD", "$0.99"),
        (0.999999991, "USD", "$1.00"),
        (0, "USD", "0"),
        (0.0000, "USD", "0"),
        (1, "USD", "$1.00"),
        (1.2, "USD", "$1.20"),
        (23.34, "USD", "$23.34"),
        (999.823, "USD", "$999.82"),
        (1002.62, "USD", "$1,002.62"),
        (56256.99345, "USD", "$56,257.0"),
        (262456.632, "USD", "$262,457"),
        (838238.123, "USD", "$838,238"),
        (9237442.4, "USD", "$9,237,442.4"),
        (23425521.8, "USD", "$23,425,521.8"),
        (682378385.0, "USD", "$682,378,385.0"),
        (7453473217.4, "USD", "$7,453,473,217.4"),
        (890236897525, "USD", "$890,236,897,525.0"),
        (3324986945826, "USD", "$3,324,986,945,826.0"),
        (367353689054245, "USD", "$367,353,689,054,245.0"),
        (8923749826567834, "USD", ">"),
        (90872346782346451237345, "USD", ">"),
        (-1.243234e-10, "USD", "−$0.00"),
        (-93456734587347958, "USD", ">"),
        (-642.34, "USD", "−$642.34"),
        (23534, "EUR", "&#8364;23,534.0"),
        (556.325, "KRW", "&#8361;556"),
        (82.63, "HKD", "HK$82.63"),
        (838238.123, None, "838K"),
    ],
)
def test_format_number_compactly_currency(num: float, currency: Union[str, None], dst: str):
    res = _format_number_compactly(val=num, currency=currency)
    assert res == dst


@pytest.mark.parametrize(
    "num,dst",
    [
        ([1], 1.0),
        ([1, 1], 1.0),
        ([1, 2, 3], 2.0),
        ([-5, 0.1, 5], 0.033333333333333215),
        ([2.1e15, 2342, 5.3e8], 700000176667447.4),
    ],
)
def test_gt_mean(num: list[Union[int, float]], dst: float):
    res = _gt_mean(num)
    assert res == dst


@pytest.mark.parametrize(
    "num,dst",
    [
        ([1], 1.0),
        ([1, 1], 1.0),
        ([1, 2, 3], 1.0),
        ([-5, 0.1, 5], -5.0),
        ([2.1e15, 2342, 5.3e8], 2342),
    ],
)
def test_gt_min(num: list[Union[int, float]], dst: float):
    res = _gt_min(num)
    assert res == dst


@pytest.mark.parametrize(
    "num,dst",
    [
        ([1], 1.0),
        ([1, 1], 1.0),
        ([1, 2, 3], 3.0),
        ([-5, 0.1, 5], 5.0),
        ([2.1e15, 2342, 5.3e8], 2100000000000000.0),
    ],
)
def test_gt_max(num: list[Union[int, float]], dst: float):
    res = _gt_max(num)
    assert res == dst


@pytest.mark.parametrize(
    "num,dst",
    [
        ([1], 1.0),
        ([1, 1], 1.0),
        ([1, 2, 3], 2.0),
        ([1, 2, 3, 4], 2.5),
        ([-5, 0.1, 5], 0.1),
        ([2.1e15, 2342, 5.3e8], 5.3e8),
    ],
)
def test_gt_median(num: list[Union[int, float]], dst: float):
    res = _gt_median(num)
    assert res == dst


@pytest.mark.parametrize(
    "num,dst",
    [
        ([1], 1.0),
        ([1, 1], 1.0),
        ([3, 2, 1], 3.0),
        ([1, 2, 3, 4], 1.0),
        ([-5, 0.1, 5], -5.0),
        ([0, 2.1e15, 2342, 5.3e8, 0, -2343], 0),
    ],
)
def test_gt_first(num: list[Union[int, float]], dst: float):
    res = _gt_first(num)
    assert res == dst


@pytest.mark.parametrize(
    "num,dst",
    [
        ([1], 1.0),
        ([1, 1], 1.0),
        ([3, 2, 1], 1.0),
        ([1, 2, 3, 4], 4.0),
        ([-5, 0.1, 5], 5.0),
        ([0, 2.1e15, 2342, 5.3e8, 0, -2343], -2343.0),
    ],
)
def test_gt_last(num: list[Union[int, float]], dst: float):
    res = _gt_last(num)
    assert res == dst


@pytest.mark.parametrize(
    "num,q,dst",
    [
        ([1], 0, 1.0),
        ([1], 0.5, 1.0),
        # ([1], 1.0, 1.0), # TODO: causes 'IndexError: list index out of range'
        ([1, 1], 0, 1.0),
        ([1, 1], 0.33, 1.0),
        ([1, 1], 0.66, 1.0),
        # ([1, 1], 1.0, 1.0), # TODO: causes 'IndexError: list index out of range'
        ([3, 2, 1], 0, 1.0),
        ([3, 2, 1], 0.2, 1.0),
        ([3, 2, 1], 0.4, 2.0),
        ([3, 2, 1], 0.6, 2.0),
        ([3, 2, 1], 0.8, 3.0),
        # ([3, 2, 1], 1.0, 3.0), # TODO: causes 'IndexError: list index out of range'
        ([1, 3, 3, 5], 0, 1.0),
        ([1, 3, 3, 5], 0.2, 1.0),
        ([1, 3, 3, 5], 0.4, 3.0),
        ([1, 3, 3, 5], 0.6, 3.0),
        ([1, 3, 3, 5], 0.8, 5.0),
        # ([1, 3, 3, 5], 1.0, 5.0), # TODO: causes 'IndexError: list index out of range'
        ([1, 3, 3, 3, 5], 0, 1.0),
        ([1, 3, 3, 3, 5], 0.1, 1.0),
        ([1, 3, 3, 3, 5], 0.2, 3.0),
        ([1, 3, 3, 3, 5], 0.3, 3.0),
        ([1, 3, 3, 3, 5], 0.4, 3.0),
        ([1, 3, 3, 3, 5], 0.5, 3.0),
        ([1, 3, 3, 3, 5], 0.6, 3.0),
        ([1, 3, 3, 3, 5], 0.7, 3.0),
        ([1, 3, 3, 3, 5], 0.8, 5.0),
        ([1, 3, 3, 3, 5], 0.9, 5.0),
        # ([1, 3, 3, 3, 5], 1.0, 5.0), # TODO: causes 'IndexError: list index out of range'
    ],
)
def test_gt_quantile(num: list[Union[int, float]], q: float, dst: float):
    res = _gt_quantile(num, q=q)
    assert res == dst


@pytest.mark.parametrize(
    "num,dst",
    [
        ([1], 1.0),
        ([1, 1], 1.0),
        ([3, 2, 1], 1.0),
        ([1, 2, 3, 4], 2.0),
        ([1, 2, 2, 3, 4], 2.0),
        ([1, 2, 2, 3, 3, 3, 4, 4], 2.0),
        ([0.01, 0.5, 0.25, 1, 2, 2, 3, 3, 3, 4, 4], 0.5),
        ([-5, 0.1, 5], -5.0),
        ([1, 1, 1, 0.5, 1.2], 1.0),
        ([0, 2.1e15, 2342, 5.3e8, 0, -2343], 0.0),
    ],
)
def test_gt_q_1(num: list[Union[int, float]], dst: float):
    res = _gt_q1(num)
    assert res == dst


@pytest.mark.parametrize(
    "num,dst",
    [
        ([1], 1.0),
        ([1, 1], 1.0),
        ([3, 2, 1], 3.0),
        ([1, 2, 3, 4], 4.0),
        ([1, 2, 2, 3, 4], 3.0),
        ([1, 2, 2, 3, 3, 3, 4, 4], 4.0),
        ([0.01, 0.5, 0.25, 1, 2, 2, 3, 3, 3, 4, 4], 3.0),
        ([-5, 0.1, 5], 5.0),
        ([1, 1, 1, 0.5, 1.2], 1.0),
        ([0, 2.1e15, 2342, 5.3e8, 0, -2343], 5.3e8),
    ],
)
def test_gt_q_3(num: list[Union[int, float]], dst: float):
    res = _gt_q3(num)
    assert res == dst


@pytest.mark.parametrize(
    "lst,dst",
    [
        ([1], [1]),
        ([1, 1.0], [1, 1.0]),
        ([3, 2.2, 1], [3, 2.2, 1]),
        ([3, 2.2, None, [None]], [3, 2.2, None, None]),
        ([1, 2, 3, [22, -3.4], 4], [1, 2, 3, 22, -3.4, 4]),
        ([1, 2.2, [9.2], 2.2, 3, 4, []], [1, 2.2, 9.2, 2.2, 3, 4]),
        ([[], 1.2, [], [], 2.2, [9.2], 2.2, [3, 4], []], [1.2, 2.2, 9.2, 2.2, 3, 4]),
        ([], []),
    ],
)
def test_flatten_list(lst: list[Any], dst: list[Any]):
    res = _flatten_list(lst)
    assert res == dst


@pytest.mark.parametrize(
    "lst,stat,dst",
    [
        ([1], "min", 1),
        ([1], "max", 1),
        ([[1]], "min", 1),
        ([[1]], "max", 1),
        ([1, 5.6], "min", 1),
        ([1, 5.6], "max", 5.6),
        ([1, None, 5.6], "min", 1),
        ([1, None, 5.6], "max", 5.6),
        ([[1], [3, 2, 3], [None], None, 0.5, 9.2], "min", 0.5),
        ([[1], [3, 2, 3], [None], None, 0.5, 9.2], "max", 9.2),
        ([[3, 2.2, 1], [3, 2.2, 1]], "min", 1),
        ([[3, 2.2, 1], [3, 2.2, 1]], "max", 3),
        ([[-13.2, 2.2, None, 14.3], [None, None]], "min", -13.2),
        ([[-13.2, 2.2, None, 14.3], [None, None]], "max", 14.3),
    ],
)
def test_get_extreme_value(lst: list[Any], stat: str, dst: list[Any]):
    res = _get_extreme_value(*lst, stat=stat)
    assert res == dst


@pytest.mark.parametrize(
    "num,keyword,dst",
    [
        ([1], "mean", 1),
        ([1], "median", 1),
        ([1], "min", 1),
        ([1], "max", 1),
        ([1], "q1", 1),
        ([1], "q3", 1),
        # ([1], "first", 1), # TODO: error results due to restrictive keyword check
        # ([1], "last", 1), # TODO: error results due to restrictive keyword check
        ([1, 5.6], "mean", 3.3),
        ([1, 5.6], "median", 3.3),
        ([1, 5.6], "min", 1),
        ([1, 5.6], "max", 5.6),
        ([1, 5.6], "q1", 1),
        ([1, 5.6], "q3", 5.6),
        # ([1, 5.6], "first", 1), # TODO: error results due to restrictive keyword check
        # ([1, 5.6], "last", 5.6), # TODO: error results due to restrictive keyword check
        (
            [-13.2, 2.2, 14.3, 2.3, 25.3, -3.1, 0, 3.93, 6.23, 0.92, -3.2],
            "mean",
            3.2436363636363637,
        ),
        ([-13.2, 2.2, 14.3, 2.3, 25.3, -3.1, 0, 3.93, 6.23, 0.92, -3.2], "median", 2.2),
        ([-13.2, 2.2, 14.3, 2.3, 25.3, -3.1, 0, 3.93, 6.23, 0.92, -3.2], "min", -13.2),
        ([-13.2, 2.2, 14.3, 2.3, 25.3, -3.1, 0, 3.93, 6.23, 0.92, -3.2], "max", 25.3),
        ([-13.2, 2.2, 14.3, 2.3, 25.3, -3.1, 0, 3.93, 6.23, 0.92, -3.2], "q1", -3.1),
        ([-13.2, 2.2, 14.3, 2.3, 25.3, -3.1, 0, 3.93, 6.23, 0.92, -3.2], "q3", 6.23),
        # TODO: errors below due to restrictive keyword check
        # ([-13.2, 2.2, 14.3, 2.3, 25.3, -3.1, 0, 3.93, 6.23, 0.92, -3.2], "first", -13.2),
        # ([-13.2, 2.2, 14.3, 2.3, 25.3, -3.1, 0, 3.93, 6.23, 0.92, -3.2], "last", -3.2),
    ],
)
def test_generate_ref_line_from_keyword(
    num: list[Union[int, float]], keyword: str, dst: Union[int, float]
):
    res = _generate_ref_line_from_keyword(num, keyword=keyword)
    assert res == dst


def _is_nanoplot_output(nanoplot_str: str):
    import re

    return bool(re.match("^<div><svg.*</svg></div>$", nanoplot_str))


def _nanoplot_has_tag_attrs(nanoplot_str: str, tag: str, attrs: list[tuple[str, str]]) -> bool:
    import re

    found: list[bool] = []

    for i, _ in enumerate(attrs):
        attrs_i = attrs[i]
        attr_str = f'{attrs_i[0]}="{attrs_i[1]}"'

        found_i = bool(re.search(f"<{tag}.*?{attr_str}.*?</{tag}>", nanoplot_str))

        found.append(found_i)

    return all(found)


#
# Tests of _generate_nanoplot() output
#


# Test case 1: Simple line-based nanoplot with no missing values and no additional options
def test_nanoplot_out_data_lines():

    out_data_lines = _generate_nanoplot(**CASES[0])

    assert _is_nanoplot_output(out_data_lines)

    assert _nanoplot_has_tag_attrs(
        out_data_lines,
        tag="pattern",
        attrs=[
            ("width", "8"),
            ("height", "8"),
            ("patternUnits", "userSpaceOnUse"),
        ],
    )

    assert _nanoplot_has_tag_attrs(
        out_data_lines,
        tag="path",
        attrs=[
            ("class", "area-closed"),
            ("stroke", "transparent"),
            ("stroke-width", "2"),
            ("fill-opacity", "0.7"),
        ],
    )

    assert _nanoplot_has_tag_attrs(
        out_data_lines,
        tag="circle",
        attrs=[
            ("cx", "50.0"),
            ("cy", "115.0"),
            ("r", "10"),
            ("stroke", "#FFFFFF"),
            ("stroke-width", "4"),
            ("fill", "#FF0000"),
        ],
    )

    assert _nanoplot_has_tag_attrs(
        out_data_lines,
        tag="rect",
        attrs=[
            ("x", "0"),
            ("y", "0"),
            ("width", "65"),
            ("height", "130"),
            ("stroke", "transparent"),
            ("stroke-width", "0"),
            ("fill", "transparent"),
        ],
    )

    assert _nanoplot_has_tag_attrs(
        out_data_lines,
        tag="text",
        attrs=[
            ("x", "0"),
            ("y", "19.0"),
            ("fill", "transparent"),
            ("stroke", "transparent"),
            ("font-size", "25"),
        ],
    )

    assert _nanoplot_has_tag_attrs(
        out_data_lines,
        tag="g",
        attrs=[
            ("class", "vert-line"),
        ],
    )

    assert _nanoplot_has_tag_attrs(
        out_data_lines,
        tag="g",
        attrs=[
            ("class", "y-axis-line"),
        ],
    )


# Test case 2: Line-based nanoplot w/ reference line (using static numeric value)
def test_nanoplot_out_with_num_ref_line():

    out_with_num_ref_line = _generate_nanoplot(**CASES[1])

    assert _is_nanoplot_output(out_with_num_ref_line)

    assert _nanoplot_has_tag_attrs(
        out_with_num_ref_line,
        tag="pattern",
        attrs=[
            ("width", "8"),
            ("height", "8"),
            ("patternUnits", "userSpaceOnUse"),
        ],
    )

    assert _nanoplot_has_tag_attrs(
        out_with_num_ref_line,
        tag="path",
        attrs=[
            ("class", "area-closed"),
            ("stroke", "transparent"),
            ("stroke-width", "2"),
            ("fill-opacity", "0.7"),
        ],
    )

    assert _nanoplot_has_tag_attrs(
        out_with_num_ref_line,
        tag="circle",
        attrs=[
            ("cx", "50.0"),
            ("cy", "115.0"),
            ("r", "10"),
            ("stroke", "#FFFFFF"),
            ("stroke-width", "4"),
            ("fill", "#FF0000"),
        ],
    )

    assert _nanoplot_has_tag_attrs(
        out_with_num_ref_line,
        tag="rect",
        attrs=[
            ("x", "0"),
            ("y", "0"),
            ("width", "65"),
            ("height", "130"),
            ("stroke", "transparent"),
            ("stroke-width", "0"),
            ("fill", "transparent"),
        ],
    )

    assert _nanoplot_has_tag_attrs(
        out_with_num_ref_line,
        tag="text",
        attrs=[
            ("x", "0"),
            ("y", "19.0"),
            ("fill", "transparent"),
            ("stroke", "transparent"),
            ("font-size", "25"),
        ],
    )

    assert _nanoplot_has_tag_attrs(
        out_with_num_ref_line,
        tag="g",
        attrs=[
            ("class", "vert-line"),
        ],
    )

    assert _nanoplot_has_tag_attrs(
        out_with_num_ref_line,
        tag="g",
        attrs=[
            ("class", "y-axis-line"),
        ],
    )

    assert _nanoplot_has_tag_attrs(
        out_with_num_ref_line,
        tag="line",
        attrs=[
            ("class", "ref-line"),
            ("x1", "50.0"),
            ("x2", "550"),
            ("stroke", "#75A8B0"),
            ("stroke-width", "1"),
            ("stroke-dasharray", "4 3"),
            ("stroke-linecap", "round"),
            ("vector-effect", "non-scaling-stroke"),
        ],
    )


# Test case 3: Line-based nanoplot w/ reference line (using keyword to generate value)
def test_nanoplot_out_with_kword_ref_line():

    out_with_kword_ref_line = _generate_nanoplot(**CASES[2])

    assert _is_nanoplot_output(out_with_kword_ref_line)

    assert _nanoplot_has_tag_attrs(
        out_with_kword_ref_line,
        tag="pattern",
        attrs=[
            ("width", "8"),
            ("height", "8"),
            ("patternUnits", "userSpaceOnUse"),
        ],
    )

    assert _nanoplot_has_tag_attrs(
        out_with_kword_ref_line,
        tag="path",
        attrs=[
            ("class", "area-closed"),
            ("stroke", "transparent"),
            ("stroke-width", "2"),
            ("fill-opacity", "0.7"),
        ],
    )

    assert _nanoplot_has_tag_attrs(
        out_with_kword_ref_line,
        tag="circle",
        attrs=[
            ("cx", "50.0"),
            ("cy", "115.0"),
            ("r", "10"),
            ("stroke", "#FFFFFF"),
            ("stroke-width", "4"),
            ("fill", "#FF0000"),
        ],
    )

    assert _nanoplot_has_tag_attrs(
        out_with_kword_ref_line,
        tag="rect",
        attrs=[
            ("x", "0"),
            ("y", "0"),
            ("width", "65"),
            ("height", "130"),
            ("stroke", "transparent"),
            ("stroke-width", "0"),
            ("fill", "transparent"),
        ],
    )

    assert _nanoplot_has_tag_attrs(
        out_with_kword_ref_line,
        tag="text",
        attrs=[
            ("x", "0"),
            ("y", "19.0"),
            ("fill", "transparent"),
            ("stroke", "transparent"),
            ("font-size", "25"),
        ],
    )

    assert _nanoplot_has_tag_attrs(
        out_with_kword_ref_line,
        tag="g",
        attrs=[
            ("class", "vert-line"),
        ],
    )

    assert _nanoplot_has_tag_attrs(
        out_with_kword_ref_line,
        tag="g",
        attrs=[
            ("class", "y-axis-line"),
        ],
    )

    assert _nanoplot_has_tag_attrs(
        out_with_kword_ref_line,
        tag="line",
        attrs=[
            ("class", "ref-line"),
            ("x1", "50.0"),
            ("x2", "550"),
            ("stroke", "#75A8B0"),
            ("stroke-width", "1"),
            ("stroke-dasharray", "4 3"),
            ("stroke-linecap", "round"),
            ("vector-effect", "non-scaling-stroke"),
        ],
    )


# Test case 4: Line nanoplot w/ ref area (using numbers to define limits)
def test_nanoplot_out_with_num_ref_area():

    out_with_num_ref_area = _generate_nanoplot(**CASES[3])

    assert _is_nanoplot_output(out_with_num_ref_area)

    assert _nanoplot_has_tag_attrs(
        out_with_num_ref_area,
        tag="pattern",
        attrs=[
            ("width", "8"),
            ("height", "8"),
            ("patternUnits", "userSpaceOnUse"),
        ],
    )

    assert _nanoplot_has_tag_attrs(
        out_with_num_ref_area,
        tag="path",
        attrs=[
            ("class", "area-closed"),
            ("stroke", "transparent"),
            ("stroke-width", "2"),
            ("fill-opacity", "0.7"),
        ],
    )

    assert _nanoplot_has_tag_attrs(
        out_with_num_ref_area,
        tag="circle",
        attrs=[
            ("cx", "50.0"),
            ("cy", "115.0"),
            ("r", "10"),
            ("stroke", "#FFFFFF"),
            ("stroke-width", "4"),
            ("fill", "#FF0000"),
        ],
    )

    assert _nanoplot_has_tag_attrs(
        out_with_num_ref_area,
        tag="rect",
        attrs=[
            ("x", "0"),
            ("y", "0"),
            ("width", "65"),
            ("height", "130"),
            ("stroke", "transparent"),
            ("stroke-width", "0"),
            ("fill", "transparent"),
        ],
    )

    assert _nanoplot_has_tag_attrs(
        out_with_num_ref_area,
        tag="text",
        attrs=[
            ("x", "0"),
            ("y", "19.0"),
            ("fill", "transparent"),
            ("stroke", "transparent"),
            ("font-size", "25"),
        ],
    )

    assert _nanoplot_has_tag_attrs(
        out_with_num_ref_area,
        tag="g",
        attrs=[
            ("class", "vert-line"),
        ],
    )

    assert _nanoplot_has_tag_attrs(
        out_with_num_ref_area,
        tag="g",
        attrs=[
            ("class", "y-axis-line"),
        ],
    )

    assert _nanoplot_has_tag_attrs(
        out_with_num_ref_area,
        tag="path",
        attrs=[
            ("stroke", "transparent"),
            ("stroke-width", "2"),
            ("fill", "#A6E6F2"),
            ("fill-opacity", "0.8"),
        ],
    )


# Test case 5: Line nanoplot w/ ref area (using numbers, descending order, to define limits)
def test_nanoplot_out_with_num_ref_area_rev():

    out_with_num_ref_area_rev = _generate_nanoplot(**CASES[4])

    assert _is_nanoplot_output(out_with_num_ref_area_rev)

    assert out_with_num_ref_area_rev == _generate_nanoplot(**CASES[3])


# Test case 6: Line nanoplot w/ ref area (using two keywords to define limits)
def test_nanoplot_out_with_kword_ref_area():

    out_with_kword_ref_area = _generate_nanoplot(**CASES[5])

    assert _is_nanoplot_output(out_with_kword_ref_area)

    assert _nanoplot_has_tag_attrs(
        out_with_kword_ref_area,
        tag="pattern",
        attrs=[
            ("width", "8"),
            ("height", "8"),
            ("patternUnits", "userSpaceOnUse"),
        ],
    )

    assert _nanoplot_has_tag_attrs(
        out_with_kword_ref_area,
        tag="path",
        attrs=[
            ("class", "area-closed"),
            ("stroke", "transparent"),
            ("stroke-width", "2"),
            ("fill-opacity", "0.7"),
        ],
    )

    assert _nanoplot_has_tag_attrs(
        out_with_kword_ref_area,
        tag="circle",
        attrs=[
            ("cx", "50.0"),
            ("cy", "115.0"),
            ("r", "10"),
            ("stroke", "#FFFFFF"),
            ("stroke-width", "4"),
            ("fill", "#FF0000"),
        ],
    )

    assert _nanoplot_has_tag_attrs(
        out_with_kword_ref_area,
        tag="rect",
        attrs=[
            ("x", "0"),
            ("y", "0"),
            ("width", "65"),
            ("height", "130"),
            ("stroke", "transparent"),
            ("stroke-width", "0"),
            ("fill", "transparent"),
        ],
    )

    assert _nanoplot_has_tag_attrs(
        out_with_kword_ref_area,
        tag="text",
        attrs=[
            ("x", "0"),
            ("y", "19.0"),
            ("fill", "transparent"),
            ("stroke", "transparent"),
            ("font-size", "25"),
        ],
    )

    assert _nanoplot_has_tag_attrs(
        out_with_kword_ref_area,
        tag="g",
        attrs=[
            ("class", "vert-line"),
        ],
    )

    assert _nanoplot_has_tag_attrs(
        out_with_kword_ref_area,
        tag="g",
        attrs=[
            ("class", "y-axis-line"),
        ],
    )

    assert _nanoplot_has_tag_attrs(
        out_with_kword_ref_area,
        tag="path",
        attrs=[
            ("stroke", "transparent"),
            ("stroke-width", "2"),
            ("fill", "#A6E6F2"),
            ("fill-opacity", "0.8"),
        ],
    )


# Test case 7: Line nanoplot w/ ref area (using two keywords to define limits; reversed order)
def test_nanoplot_out_with_kword_ref_area_rev():

    out_with_kword_ref_area_rev = _generate_nanoplot(**CASES[6])

    assert _is_nanoplot_output(out_with_kword_ref_area_rev)

    assert out_with_kword_ref_area_rev == _generate_nanoplot(**CASES[5])


# Test case 8: Line nanoplot w/ ref area (using keywords + literal int value to define limits)
def test_nanoplot_out_with_mixed_ref_area_1():

    out_with_mixed_ref_area_1 = _generate_nanoplot(**CASES[7])

    assert _is_nanoplot_output(out_with_mixed_ref_area_1)

    assert _nanoplot_has_tag_attrs(
        out_with_mixed_ref_area_1,
        tag="pattern",
        attrs=[
            ("width", "8"),
            ("height", "8"),
            ("patternUnits", "userSpaceOnUse"),
        ],
    )

    assert _nanoplot_has_tag_attrs(
        out_with_mixed_ref_area_1,
        tag="path",
        attrs=[
            ("class", "area-closed"),
            ("stroke", "transparent"),
            ("stroke-width", "2"),
            ("fill-opacity", "0.7"),
        ],
    )

    assert _nanoplot_has_tag_attrs(
        out_with_mixed_ref_area_1,
        tag="circle",
        attrs=[
            ("cx", "50.0"),
            ("cy", "115.0"),
            ("r", "10"),
            ("stroke", "#FFFFFF"),
            ("stroke-width", "4"),
            ("fill", "#FF0000"),
        ],
    )

    assert _nanoplot_has_tag_attrs(
        out_with_mixed_ref_area_1,
        tag="rect",
        attrs=[
            ("x", "0"),
            ("y", "0"),
            ("width", "65"),
            ("height", "130"),
            ("stroke", "transparent"),
            ("stroke-width", "0"),
            ("fill", "transparent"),
        ],
    )

    assert _nanoplot_has_tag_attrs(
        out_with_mixed_ref_area_1,
        tag="text",
        attrs=[
            ("x", "0"),
            ("y", "19.0"),
            ("fill", "transparent"),
            ("stroke", "transparent"),
            ("font-size", "25"),
        ],
    )

    assert _nanoplot_has_tag_attrs(
        out_with_mixed_ref_area_1,
        tag="g",
        attrs=[
            ("class", "vert-line"),
        ],
    )

    assert _nanoplot_has_tag_attrs(
        out_with_mixed_ref_area_1,
        tag="g",
        attrs=[
            ("class", "y-axis-line"),
        ],
    )

    assert _nanoplot_has_tag_attrs(
        out_with_mixed_ref_area_1,
        tag="path",
        attrs=[
            ("stroke", "transparent"),
            ("stroke-width", "2"),
            ("fill", "#A6E6F2"),
            ("fill-opacity", "0.8"),
        ],
    )


# Test case 9: Line nanoplot w/ ref area (using keywords + literal int value to define limits)
def test_nanoplot_out_with_mixed_ref_area_2():

    out_with_mixed_ref_area_2 = _generate_nanoplot(**CASES[8])

    assert _is_nanoplot_output(out_with_mixed_ref_area_2)

    assert _nanoplot_has_tag_attrs(
        out_with_mixed_ref_area_2,
        tag="pattern",
        attrs=[
            ("width", "8"),
            ("height", "8"),
            ("patternUnits", "userSpaceOnUse"),
        ],
    )

    assert _nanoplot_has_tag_attrs(
        out_with_mixed_ref_area_2,
        tag="path",
        attrs=[
            ("class", "area-closed"),
            ("stroke", "transparent"),
            ("stroke-width", "2"),
            ("fill-opacity", "0.7"),
        ],
    )

    assert _nanoplot_has_tag_attrs(
        out_with_mixed_ref_area_2,
        tag="circle",
        attrs=[
            ("cx", "50.0"),
            ("cy", "115.0"),
            ("r", "10"),
            ("stroke", "#FFFFFF"),
            ("stroke-width", "4"),
            ("fill", "#FF0000"),
        ],
    )

    assert _nanoplot_has_tag_attrs(
        out_with_mixed_ref_area_2,
        tag="rect",
        attrs=[
            ("x", "0"),
            ("y", "0"),
            ("width", "65"),
            ("height", "130"),
            ("stroke", "transparent"),
            ("stroke-width", "0"),
            ("fill", "transparent"),
        ],
    )

    assert _nanoplot_has_tag_attrs(
        out_with_mixed_ref_area_2,
        tag="text",
        attrs=[
            ("x", "0"),
            ("y", "19.0"),
            ("fill", "transparent"),
            ("stroke", "transparent"),
            ("font-size", "25"),
        ],
    )

    assert _nanoplot_has_tag_attrs(
        out_with_mixed_ref_area_2,
        tag="g",
        attrs=[
            ("class", "vert-line"),
        ],
    )

    assert _nanoplot_has_tag_attrs(
        out_with_mixed_ref_area_2,
        tag="g",
        attrs=[
            ("class", "y-axis-line"),
        ],
    )

    assert _nanoplot_has_tag_attrs(
        out_with_mixed_ref_area_2,
        tag="path",
        attrs=[
            ("stroke", "transparent"),
            ("stroke-width", "2"),
            ("fill", "#A6E6F2"),
            ("fill-opacity", "0.8"),
        ],
    )


# Test case 10: Line nanoplot w/ ref area and ref line
def test_nanoplot_out_with_ref_line_and_area():

    out_with_ref_line_and_area = _generate_nanoplot(**CASES[9])

    assert _is_nanoplot_output(out_with_ref_line_and_area)

    assert _nanoplot_has_tag_attrs(
        out_with_ref_line_and_area,
        tag="pattern",
        attrs=[
            ("width", "8"),
            ("height", "8"),
            ("patternUnits", "userSpaceOnUse"),
        ],
    )

    assert _nanoplot_has_tag_attrs(
        out_with_ref_line_and_area,
        tag="path",
        attrs=[
            ("class", "area-closed"),
            ("stroke", "transparent"),
            ("stroke-width", "2"),
            ("fill-opacity", "0.7"),
        ],
    )

    assert _nanoplot_has_tag_attrs(
        out_with_ref_line_and_area,
        tag="circle",
        attrs=[
            ("cx", "50.0"),
            ("cy", "115.0"),
            ("r", "10"),
            ("stroke", "#FFFFFF"),
            ("stroke-width", "4"),
            ("fill", "#FF0000"),
        ],
    )

    assert _nanoplot_has_tag_attrs(
        out_with_ref_line_and_area,
        tag="rect",
        attrs=[
            ("x", "0"),
            ("y", "0"),
            ("width", "65"),
            ("height", "130"),
            ("stroke", "transparent"),
            ("stroke-width", "0"),
            ("fill", "transparent"),
        ],
    )

    assert _nanoplot_has_tag_attrs(
        out_with_ref_line_and_area,
        tag="text",
        attrs=[
            ("x", "0"),
            ("y", "19.0"),
            ("fill", "transparent"),
            ("stroke", "transparent"),
            ("font-size", "25"),
        ],
    )

    assert _nanoplot_has_tag_attrs(
        out_with_ref_line_and_area,
        tag="g",
        attrs=[
            ("class", "vert-line"),
        ],
    )

    assert _nanoplot_has_tag_attrs(
        out_with_ref_line_and_area,
        tag="g",
        attrs=[
            ("class", "y-axis-line"),
        ],
    )

    assert _nanoplot_has_tag_attrs(
        out_with_ref_line_and_area,
        tag="path",
        attrs=[
            ("stroke", "transparent"),
            ("stroke-width", "2"),
            ("fill", "#A6E6F2"),
            ("fill-opacity", "0.8"),
        ],
    )

    assert _nanoplot_has_tag_attrs(
        out_with_ref_line_and_area,
        tag="line",
        attrs=[
            ("class", "ref-line"),
            ("x1", "50.0"),
            ("x2", "550"),
            ("stroke", "#75A8B0"),
            ("stroke-width", "1"),
            ("stroke-dasharray", "4 3"),
            ("stroke-linecap", "round"),
            ("vector-effect", "non-scaling-stroke"),
        ],
    )


# Test case 11: Simple bar-based nanoplot
def test_nanoplot_out_data_bars():

    out_data_bars = _generate_nanoplot(**CASES[10])

    assert _is_nanoplot_output(out_data_bars)

    assert _nanoplot_has_tag_attrs(
        out_data_bars,
        tag="rect",
        attrs=[
            ("x", "30.0"),
            ("width", "40"),
            ("height", "27.179487179487168"),
            ("stroke", "#CC3243"),
            ("stroke-width", "4"),
            ("fill", "#D75A68"),
        ],
    )

    assert _nanoplot_has_tag_attrs(
        out_data_bars,
        tag="rect",
        attrs=[
            ("x", "0"),
            ("y", "0"),
            ("width", "65"),
            ("height", "130"),
            ("stroke", "transparent"),
            ("stroke-width", "0"),
            ("fill", "transparent"),
        ],
    )

    assert _nanoplot_has_tag_attrs(
        out_data_bars,
        tag="text",
        attrs=[
            ("x", "0"),
            ("y", "19.0"),
            ("fill", "transparent"),
            ("stroke", "transparent"),
            ("font-size", "25"),
        ],
    )


# Test case 12: Bar nanoplot with a reference line (static numeric value)
def test_nanoplot_out_bars_with_num_ref_line():

    out_bars_with_num_ref_line = _generate_nanoplot(**CASES[11])

    assert _is_nanoplot_output(out_bars_with_num_ref_line)

    assert _nanoplot_has_tag_attrs(
        out_bars_with_num_ref_line,
        tag="rect",
        attrs=[
            ("x", "30.0"),
            ("width", "40"),
            ("height", "27.179487179487168"),
            ("stroke", "#CC3243"),
            ("stroke-width", "4"),
            ("fill", "#D75A68"),
        ],
    )

    assert _nanoplot_has_tag_attrs(
        out_bars_with_num_ref_line,
        tag="rect",
        attrs=[
            ("x", "0"),
            ("y", "0"),
            ("width", "65"),
            ("height", "130"),
            ("stroke", "transparent"),
            ("stroke-width", "0"),
            ("fill", "transparent"),
        ],
    )

    assert _nanoplot_has_tag_attrs(
        out_bars_with_num_ref_line,
        tag="text",
        attrs=[
            ("x", "0"),
            ("y", "19.0"),
            ("fill", "transparent"),
            ("stroke", "transparent"),
            ("font-size", "25"),
        ],
    )

    assert _nanoplot_has_tag_attrs(
        out_bars_with_num_ref_line,
        tag="line",
        attrs=[
            ("class", "ref-line"),
            ("x1", "50.0"),
            ("x2", "550"),
            ("stroke", "#75A8B0"),
            ("stroke-width", "1"),
            ("stroke-dasharray", "4 3"),
            ("stroke-linecap", "round"),
            ("vector-effect", "non-scaling-stroke"),
        ],
    )


# Test case 13: Bar nanoplot with a reference line (keyword to generate value)
def test_nanoplot_out_bars_with_kword_ref_line():

    out_bars_with_kword_ref_line = _generate_nanoplot(**CASES[12])

    assert _is_nanoplot_output(out_bars_with_kword_ref_line)

    assert _nanoplot_has_tag_attrs(
        out_bars_with_kword_ref_line,
        tag="rect",
        attrs=[
            ("x", "30.0"),
            ("width", "40"),
            ("height", "27.179487179487168"),
            ("stroke", "#CC3243"),
            ("stroke-width", "4"),
            ("fill", "#D75A68"),
        ],
    )

    assert _nanoplot_has_tag_attrs(
        out_bars_with_kword_ref_line,
        tag="rect",
        attrs=[
            ("x", "0"),
            ("y", "0"),
            ("width", "65"),
            ("height", "130"),
            ("stroke", "transparent"),
            ("stroke-width", "0"),
            ("fill", "transparent"),
        ],
    )

    assert _nanoplot_has_tag_attrs(
        out_bars_with_kword_ref_line,
        tag="text",
        attrs=[
            ("x", "0"),
            ("y", "19.0"),
            ("fill", "transparent"),
            ("stroke", "transparent"),
            ("font-size", "25"),
        ],
    )

    assert _nanoplot_has_tag_attrs(
        out_bars_with_kword_ref_line,
        tag="line",
        attrs=[
            ("class", "ref-line"),
            ("x1", "50.0"),
            ("x2", "550"),
            ("stroke", "#75A8B0"),
            ("stroke-width", "1"),
            ("stroke-dasharray", "4 3"),
            ("stroke-linecap", "round"),
            ("vector-effect", "non-scaling-stroke"),
        ],
    )


# Test case 14: Bar nanoplot with a reference area (using numbers to define limits)
def test_nanoplot_out_bars_with_num_ref_area():

    out_bars_with_num_ref_area = _generate_nanoplot(**CASES[13])

    assert _is_nanoplot_output(out_bars_with_num_ref_area)

    assert _nanoplot_has_tag_attrs(
        out_bars_with_num_ref_area,
        tag="rect",
        attrs=[
            ("x", "30.0"),
            ("width", "40"),
            ("height", "27.179487179487168"),
            ("stroke", "#CC3243"),
            ("stroke-width", "4"),
            ("fill", "#D75A68"),
        ],
    )

    assert _nanoplot_has_tag_attrs(
        out_bars_with_num_ref_area,
        tag="rect",
        attrs=[
            ("x", "0"),
            ("y", "0"),
            ("width", "65"),
            ("height", "130"),
            ("stroke", "transparent"),
            ("stroke-width", "0"),
            ("fill", "transparent"),
        ],
    )

    assert _nanoplot_has_tag_attrs(
        out_bars_with_num_ref_area,
        tag="text",
        attrs=[
            ("x", "0"),
            ("y", "19.0"),
            ("fill", "transparent"),
            ("stroke", "transparent"),
            ("font-size", "25"),
        ],
    )

    assert _nanoplot_has_tag_attrs(
        out_bars_with_num_ref_area,
        tag="path",
        attrs=[
            ("stroke", "transparent"),
            ("stroke-width", "2"),
            ("fill", "#A6E6F2"),
            ("fill-opacity", "0.8"),
        ],
    )


# Test case 15: Bar nanoplot with a reference area (using keywords)
def test_nanoplot_out_bars_with_kword_ref_area():

    out_bars_with_kword_ref_area = _generate_nanoplot(**CASES[14])

    assert _is_nanoplot_output(out_bars_with_kword_ref_area)

    assert _nanoplot_has_tag_attrs(
        out_bars_with_kword_ref_area,
        tag="rect",
        attrs=[
            ("x", "30.0"),
            ("width", "40"),
            ("height", "27.179487179487168"),
            ("stroke", "#CC3243"),
            ("stroke-width", "4"),
            ("fill", "#D75A68"),
        ],
    )

    assert _nanoplot_has_tag_attrs(
        out_bars_with_kword_ref_area,
        tag="rect",
        attrs=[
            ("x", "0"),
            ("y", "0"),
            ("width", "65"),
            ("height", "130"),
            ("stroke", "transparent"),
            ("stroke-width", "0"),
            ("fill", "transparent"),
        ],
    )

    assert _nanoplot_has_tag_attrs(
        out_bars_with_kword_ref_area,
        tag="text",
        attrs=[
            ("x", "0"),
            ("y", "19.0"),
            ("fill", "transparent"),
            ("stroke", "transparent"),
            ("font-size", "25"),
        ],
    )

    assert _nanoplot_has_tag_attrs(
        out_bars_with_kword_ref_area,
        tag="path",
        attrs=[
            ("stroke", "transparent"),
            ("stroke-width", "2"),
            ("fill", "#A6E6F2"),
            ("fill-opacity", "0.8"),
        ],
    )


# Test case 16: Bar nanoplot with a reference area (using keyword + literal int value)
def test_nanoplot_out_bars_with_mixed_ref_area_1():

    out_bars_with_mixed_ref_area_1 = _generate_nanoplot(**CASES[15])

    assert _is_nanoplot_output(out_bars_with_mixed_ref_area_1)

    assert _nanoplot_has_tag_attrs(
        out_bars_with_mixed_ref_area_1,
        tag="rect",
        attrs=[
            ("x", "30.0"),
            ("width", "40"),
            ("height", "27.179487179487168"),
            ("stroke", "#CC3243"),
            ("stroke-width", "4"),
            ("fill", "#D75A68"),
        ],
    )

    assert _nanoplot_has_tag_attrs(
        out_bars_with_mixed_ref_area_1,
        tag="rect",
        attrs=[
            ("x", "0"),
            ("y", "0"),
            ("width", "65"),
            ("height", "130"),
            ("stroke", "transparent"),
            ("stroke-width", "0"),
            ("fill", "transparent"),
        ],
    )

    assert _nanoplot_has_tag_attrs(
        out_bars_with_mixed_ref_area_1,
        tag="text",
        attrs=[
            ("x", "0"),
            ("y", "19.0"),
            ("fill", "transparent"),
            ("stroke", "transparent"),
            ("font-size", "25"),
        ],
    )

    assert _nanoplot_has_tag_attrs(
        out_bars_with_mixed_ref_area_1,
        tag="path",
        attrs=[
            ("stroke", "transparent"),
            ("stroke-width", "2"),
            ("fill", "#A6E6F2"),
            ("fill-opacity", "0.8"),
        ],
    )


# Test case 17: Bar nanoplot with a reference area (using keyword + literal float value)
def test_nanoplot_out_bars_with_mixed_ref_area_2():

    out_bars_with_mixed_ref_area_2 = _generate_nanoplot(**CASES[16])

    assert _is_nanoplot_output(out_bars_with_mixed_ref_area_2)

    assert _nanoplot_has_tag_attrs(
        out_bars_with_mixed_ref_area_2,
        tag="rect",
        attrs=[
            ("x", "30.0"),
            ("width", "40"),
            ("height", "27.179487179487168"),
            ("stroke", "#CC3243"),
            ("stroke-width", "4"),
            ("fill", "#D75A68"),
        ],
    )

    assert _nanoplot_has_tag_attrs(
        out_bars_with_mixed_ref_area_2,
        tag="rect",
        attrs=[
            ("x", "0"),
            ("y", "0"),
            ("width", "65"),
            ("height", "130"),
            ("stroke", "transparent"),
            ("stroke-width", "0"),
            ("fill", "transparent"),
        ],
    )

    assert _nanoplot_has_tag_attrs(
        out_bars_with_mixed_ref_area_2,
        tag="text",
        attrs=[
            ("x", "0"),
            ("y", "19.0"),
            ("fill", "transparent"),
            ("stroke", "transparent"),
            ("font-size", "25"),
        ],
    )

    assert _nanoplot_has_tag_attrs(
        out_bars_with_mixed_ref_area_2,
        tag="path",
        attrs=[
            ("stroke", "transparent"),
            ("stroke-width", "2"),
            ("fill", "#A6E6F2"),
            ("fill-opacity", "0.8"),
        ],
    )


# Test case 18: Bar nanoplot with a reference line and area
def test_nanoplot_out_bars_with_ref_line_and_area():

    out_bars_with_ref_line_and_area = _generate_nanoplot(**CASES[17])

    assert _is_nanoplot_output(out_bars_with_ref_line_and_area)

    assert _nanoplot_has_tag_attrs(
        out_bars_with_ref_line_and_area,
        tag="rect",
        attrs=[
            ("x", "30.0"),
            ("width", "40"),
            ("height", "27.179487179487168"),
            ("stroke", "#CC3243"),
            ("stroke-width", "4"),
            ("fill", "#D75A68"),
        ],
    )

    assert _nanoplot_has_tag_attrs(
        out_bars_with_ref_line_and_area,
        tag="rect",
        attrs=[
            ("x", "0"),
            ("y", "0"),
            ("width", "65"),
            ("height", "130"),
            ("stroke", "transparent"),
            ("stroke-width", "0"),
            ("fill", "transparent"),
        ],
    )

    assert _nanoplot_has_tag_attrs(
        out_bars_with_ref_line_and_area,
        tag="text",
        attrs=[
            ("x", "0"),
            ("y", "19.0"),
            ("fill", "transparent"),
            ("stroke", "transparent"),
            ("font-size", "25"),
        ],
    )

    assert _nanoplot_has_tag_attrs(
        out_bars_with_ref_line_and_area,
        tag="path",
        attrs=[
            ("stroke", "transparent"),
            ("stroke-width", "2"),
            ("fill", "#A6E6F2"),
            ("fill-opacity", "0.8"),
        ],
    )

    assert _nanoplot_has_tag_attrs(
        out_bars_with_ref_line_and_area,
        tag="line",
        attrs=[
            ("class", "ref-line"),
            ("x1", "50.0"),
            ("x2", "550"),
            ("stroke", "#75A8B0"),
            ("stroke-width", "1"),
            ("stroke-dasharray", "4 3"),
            ("stroke-linecap", "round"),
            ("vector-effect", "non-scaling-stroke"),
        ],
    )


# Test case 19: Horizontal line-based nanoplot
def test_nanoplot_out_horizontal_line():

    out_horizontal_line = _generate_nanoplot(**CASES[18])

    assert _is_nanoplot_output(out_horizontal_line)

    assert _nanoplot_has_tag_attrs(
        out_horizontal_line,
        tag="line",
        attrs=[
            ("x1", "0.0"),
            ("y1", "65.0"),
            ("stroke", "#4682B4"),
            ("stroke-width", "8"),
        ],
    )

    assert _nanoplot_has_tag_attrs(
        out_horizontal_line,
        tag="g",
        attrs=[
            ("class", "horizontal-line"),
        ],
    )


# Test case 20: Horizontal line-based nanoplot with value not in `vals` list
def test_nanoplot_out_horizontal_line_non_incl():

    out_horizontal_line_non_incl = _generate_nanoplot(**CASES[19])

    assert _is_nanoplot_output(out_horizontal_line_non_incl)

    assert _nanoplot_has_tag_attrs(
        out_horizontal_line_non_incl,
        tag="line",
        attrs=[
            ("stroke", "#4682B4"),
            ("stroke-width", "8"),
        ],
    )

    assert _nanoplot_has_tag_attrs(
        out_horizontal_line_non_incl,
        tag="g",
        attrs=[
            ("class", "horizontal-line"),
        ],
    )


# Test case 21: Horizontal bar-based nanoplot
def test_nanoplot_out_horizontal_bar():

    out_horizontal_bar = _generate_nanoplot(**CASES[20])

    assert _is_nanoplot_output(out_horizontal_bar)

    assert _nanoplot_has_tag_attrs(
        out_horizontal_bar,
        tag="svg",
        attrs=[
            ("role", "img"),
            ("viewBox", "0 0 600 130"),
        ],
    )


# Test case 22: Horizontal bar-based nanoplot with value not in `vals` list
def test_nanoplot_out_horizontal_bar_non_incl():

    out_horizontal_bar_non_incl = _generate_nanoplot(**CASES[21])

    assert _is_nanoplot_output(out_horizontal_bar_non_incl)

    assert _nanoplot_has_tag_attrs(
        out_horizontal_bar_non_incl,
        tag="svg",
        attrs=[
            ("role", "img"),
            ("viewBox", "0 0 600 130"),
        ],
    )


# Test case 23: Line-based nanoplot with x-values
def test_nanoplot_out_data_lines_x_vals():

    out_data_lines_x_vals = _generate_nanoplot(**CASES[22])
    assert _is_nanoplot_output(out_data_lines_x_vals)


# Test case 24: Line-based nanoplot with no x-values (generates an empty string)
def test_nanoplot_out_data_lines_x_vals_empty():

    out_data_lines_x_vals_empty = _generate_nanoplot(**CASES[23])
    assert out_data_lines_x_vals_empty == ""


def test_nanoplot_x_y_vals_diff_length():
    with pytest.raises(ValueError):
        _generate_nanoplot(y_vals=[5.3, 6.3, 7.2], x_vals=[1, 2.5])


@pytest.mark.xfail
def test_nanoplot_unknown_plot_type():
    with pytest.raises(ValueError):
        _generate_nanoplot(y_vals=[1, 2, 3], plot_type="unknown")


@pytest.mark.parametrize(
    "n, bool_",
    [
        (0, True),
        (0.0, True),
        (1, True),
        (1.0, True),
        (-12, True),
        (-12.0, True),
        ("-12", True),
        ("−12", True),  # not regular `-`
        (Decimal("1"), True),
        (Decimal("1.0"), True),
        (2.151515, False),
        (-12.49849, False),
        ("-12.49849", False),
        ("−12.49849", False),  # not regular `-`
        (Decimal("2.151515"), False),
        ("abc", False),
        (["abc"], False),
        (tuple("abc"), False),
        (set("abc"), False),
        (dict.fromkeys("abc", object), False),
    ],
)
def test_is_intlike(n: Any, bool_: bool):
    assert _is_intlike(n) is bool_


@pytest.mark.parametrize(
    "nums, n",
    [
        (["1.0", 2.0, 3.00, Decimal(4), "-5.0"], 5),
        (["1.1", 2.2, 3.03, "abc", "−12.49849"], 0),  # not regular `-`
    ],
)
def test_get_n_intlike(nums: list[Any], n: int):
    assert _get_n_intlike(nums) == n


@pytest.mark.parametrize(
    "n, result",
    [
        ("1.0", 1),
        (2.0, 2),
        (3.00, 3),
        (Decimal(4), 4),
        ("-5.0", -5),
        ("−5.0", -5),  # not regular `-`
    ],
)
def test_remove_exponent(n: "int | float | str", result: int):
    assert _remove_exponent(n) == result<|MERGE_RESOLUTION|>--- conflicted
+++ resolved
@@ -1,18 +1,16 @@
-<<<<<<< HEAD
-from typing import Any, Union
-
-=======
-from decimal import Decimal
-import pytest
->>>>>>> b4f5ad92
 import numpy as np
 import pytest
+
+
+from typing import Any, Union
+from decimal import Decimal
 from great_tables._utils_nanoplots import (
     _flatten_list,
     _format_number_compactly,
     _generate_nanoplot,
     _generate_ref_line_from_keyword,
     _get_extreme_value,
+    _get_n_intlike,  
     _gt_first,
     _gt_last,
     _gt_max,
@@ -21,24 +19,16 @@
     _gt_min,
     _gt_q1,
     _gt_q3,
-<<<<<<< HEAD
     _gt_quantile,
     _is_integerlike,
+    _is_intlike,
     _normalize_option_list,
     _normalize_to_dict,
     _normalize_vals,
+    _remove_exponent,  
     _val_is_numeric,
     _val_is_str,
     calc_ref_value,
-=======
-    _flatten_list,
-    _get_extreme_value,
-    _generate_ref_line_from_keyword,
-    _generate_nanoplot,
-    _is_intlike,
-    _get_n_intlike,
-    _remove_exponent,
->>>>>>> b4f5ad92
 )
 
 Y_VALS: list[Union[int, float]] = [-5.3, 6.3, -2.3, 0, 2.3, 6.7, 14.2, 0, 2.3, 13.3]
