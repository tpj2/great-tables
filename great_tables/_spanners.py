--- conflicted
+++ resolved
@@ -171,26 +171,15 @@
         raise NotImplementedError("columns/spanners must be specified")
 
     # get column names associated with selected spanners ----
-<<<<<<< HEAD
     _vars = [span.vars for span in data._spanners if span.spanner_id in spanner_ids]
     spanner_column_names = OrderedSet(itertools.chain(*_vars))
-=======
-    _vars = [span.vars for span in self._spanners if span.spanner_id in spanner_ids]
-    spanner_column_names = list({k: True for k in itertools.chain(*_vars)})
-
-    column_names = list({k: True for k in [*selected_column_names, *spanner_column_names]})
->>>>>>> bacda7e2
 
     column_names = list(OrderedSet([*selected_column_names, *spanner_column_names]))
     # combine columns names and those from spanners ----
 
     # get spanner level ----
     if level is None:
-<<<<<<< HEAD
         level = data._spanners.next_level(list(column_names))
-=======
-        level = self._spanners.next_level(column_names)
->>>>>>> bacda7e2
 
     # get spanner units and labels ----
     # TODO: grep units from {{.*}}, may need to switch delimiters
